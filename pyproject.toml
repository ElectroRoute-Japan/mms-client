--- conflicted
+++ resolved
@@ -1,10 +1,6 @@
 [tool.poetry]
 name = "mms_client"
-<<<<<<< HEAD
-version = "v0.4.0"
-=======
 version = "v1.0.0"
->>>>>>> 6c24dab0
 description = "API client for accessing the MMS"
 authors = ["Ryan Wood <ryan.wood@electroroute.co.jp>"]
 readme = "README.md"
